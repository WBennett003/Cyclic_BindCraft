####################################
###################### BindCraft Run
####################################
### Import dependencies
<<<<<<< HEAD
import argparse
import os
import shutil
import time
import warnings

import numpy as np
import pandas as pd
import pyrosetta as pr
from Bio import BiopythonWarning

from functions.biopython_utils import target_pdb_rmsd, validate_design_sequence
from functions.colabdesign_utils import (
    binder_hallucination,
    calc_ss_percentage,
    calculate_clash_score,
    clear_mem,
    copy_dict,
    masked_binder_predict,
    mk_afdesign_model,
    mpnn_gen_sequence,
    pr_relax,
    predict_binder_alone,
)
from functions.generic_utils import (
    TrajectoryData,
    calculate_averages,
    check_accepted_designs,
    check_filters,
    check_jax_gpu,
    check_n_trajectories,
    create_dataframe,
    generate_dataframe_labels,
    generate_directories,
    generate_filter_pass_csv,
    insert_data,
    load_af2_models,
    load_helicity,
    load_json_settings,
    perform_input_check,
    save_fasta,
)
from functions.pyrosetta_utils import score_interface, unaligned_rmsd

# suppress warnings
# os.environ["SLURM_STEP_NODELIST"] = os.environ["SLURM_NODELIST"]
warnings.simplefilter(action="ignore", category=FutureWarning)
warnings.simplefilter(action="ignore", category=DeprecationWarning)
warnings.simplefilter(action="ignore", category=BiopythonWarning)


def parse_input_paths():
    parser = argparse.ArgumentParser(
        description="Script to run BindCraft binder design."
    )

    parser.add_argument(
        "--settings",
        "-s",
        type=str,
        required=True,
        help="Path to the basic settings.json file. Required.",
    )
    parser.add_argument(
        "--filters",
        "-f",
        type=str,
        default="./settings_filters/default_filters.json",
        help="Path to the filters.json file used to filter design. If not provided, default will be used.",
    )
    parser.add_argument(
        "--advanced",
        "-a",
        type=str,
        default="./settings_advanced/4stage_multimer.json",
        help="Path to the advanced.json file with additional design settings. If not provided, default will be used.",
    )

    return parser.parse_args()


def mpnn_design_loop(
    traj_data: TrajectoryData,
    prediction_models,
    design_paths,
    target_settings,
    advanced_settings,
    filter_settings,
    mpnn_csv,
    mpnn_csv_labels,
    failure_csv,
    final_csv,
    multimer_validation: bool,
    binder_chain: str = "B",
):
    # initialise MPNN counters
    mpnn_n = 1
    accepted_mpnn = 0
    mpnn_dict = {}
    design_start_time = time.time()

    ### MPNN redesign of starting binder
    trajectory_pdb = os.path.join(design_paths["Trajectory"], traj_data.Design + ".pdb")

    mpnn_trajectories = mpnn_gen_sequence(
        trajectory_pdb,
        binder_chain,
        traj_data.InterfaceResidues,
        advanced_settings,
    )

    # whether to hard reject sequences with excluded amino acids
    if advanced_settings["force_reject_AA"]:
        restricted_AAs = set(advanced_settings["omit_AAs"].split(","))
        mpnn_sequences = [
            {
                "seq": mpnn_trajectories["seq"][n][-traj_data.Length :],
                "score": mpnn_trajectories["score"][n],
                "seqid": mpnn_trajectories["seqid"][n],
            }
            for n in range(advanced_settings["num_seqs"])
            if not any(
                restricted_AA in mpnn_trajectories["seq"][n]
                for restricted_AA in restricted_AAs
            )
        ]
    else:
        mpnn_sequences = [
            {
                "seq": mpnn_trajectories["seq"][n][-traj_data.Length :],
                "score": mpnn_trajectories["score"][n],
                "seqid": mpnn_trajectories["seqid"][n],
            }
            for n in range(advanced_settings["num_seqs"])
        ]

    # sort MPNN sequences by lowest MPNN score
    mpnn_sequences.sort(key=lambda x: x["score"])

    # add optimisation for increasing recycles if trajectory is beta sheeted
    if (
        advanced_settings["optimise_beta"]
        and float(traj_data.Binder_BetaSheet_percent) > 15
    ):
        advanced_settings["num_recycles_validation"] = advanced_settings[
            "optimise_beta_recycles_valid"
        ]

    ### Compile prediction models once for faster prediction of MPNN sequences
    clear_mem()
    # compile complex prediction model
    complex_prediction_model = mk_afdesign_model(
        protocol="binder",
        num_recycles=advanced_settings["num_recycles_validation"],
        data_dir=advanced_settings["af_params_dir"],
        use_multimer=multimer_validation,
    )
    complex_prediction_model.prep_inputs(
        pdb_filename=target_settings["starting_pdb"],
        chain=target_settings["chains"],
        binder_len=traj_data.Length,
        rm_target_seq=advanced_settings["rm_template_seq_predict"],
        rm_target_sc=advanced_settings["rm_template_sc_predict"],
    )

    # compile binder monomer prediction model
    binder_prediction_model = mk_afdesign_model(
        protocol="hallucination",
        use_templates=False,
        initial_guess=False,
        use_initial_atom_pos=False,
        num_recycles=advanced_settings["num_recycles_validation"],
        data_dir=advanced_settings["af_params_dir"],
        use_multimer=multimer_validation,
    )
    binder_prediction_model.prep_inputs(length=traj_data.Length)

    # iterate over designed sequences
    for mpnn_sequence in mpnn_sequences:
        mpnn_time = time.time()

        # compile sequences dictionary with scores and remove duplicate sequences
        if mpnn_sequence["seq"] in [v["seq"] for v in mpnn_dict.values()]:
            print("Skipping duplicate sequence")
            continue

        # generate mpnn design name numbering
        mpnn_design_name = traj_data.Design + "_mpnn" + str(mpnn_n)
        mpnn_score = round(mpnn_sequence["score"], 2)
        mpnn_seqid = round(mpnn_sequence["seqid"], 2)

        # add design to dictionary
        mpnn_dict[mpnn_design_name] = {
            "seq": mpnn_sequence["seq"],
            "score": mpnn_score,
            "seqid": mpnn_seqid,
        }

        # save fasta sequence
        if advanced_settings["save_mpnn_fasta"] is True:
            save_fasta(mpnn_design_name, mpnn_sequence["seq"], design_paths)

        ### Predict mpnn redesigned binder complex using masked templates
        mpnn_complex_statistics, pass_af2_filters = masked_binder_predict(
            complex_prediction_model,
            mpnn_sequence["seq"],
            mpnn_design_name,
            target_settings["starting_pdb"],
            target_settings["chains"],
            traj_data.Length,
            trajectory_pdb,
            prediction_models,
            advanced_settings,
            filter_settings,
            design_paths,
            failure_csv,
        )

        # if AF2 filters are not passed then skip the scoring
        if not pass_af2_filters:
            print(
                f"Base AF2 filters not passed for {mpnn_design_name}, skipping interface scoring"
            )
            continue

        # calculate statistics for each model individually
        for model_num in prediction_models:
            mpnn_design_pdb = os.path.join(
                design_paths["MPNN"],
                f"{mpnn_design_name}_model{model_num+1}.pdb",
            )
            mpnn_design_relaxed = os.path.join(
                design_paths["MPNN/Relaxed"],
                f"{mpnn_design_name}_model{model_num+1}.pdb",
            )

            if os.path.exists(mpnn_design_pdb):
                # Calculate clashes before and after relaxation
                num_clashes_mpnn = calculate_clash_score(mpnn_design_pdb)
                num_clashes_mpnn_relaxed = calculate_clash_score(mpnn_design_relaxed)

                # analyze interface scores for relaxed af2 trajectory
                (
                    mpnn_interface_scores,
                    mpnn_interface_AA,
                    mpnn_interface_residues,
                ) = score_interface(mpnn_design_relaxed, binder_chain)

                # secondary structure content of starting trajectory binder
                (
                    mpnn_alpha,
                    mpnn_beta,
                    mpnn_loops,
                    mpnn_alpha_interface,
                    mpnn_beta_interface,
                    mpnn_loops_interface,
                    mpnn_i_plddt,
                    mpnn_ss_plddt,
                ) = calc_ss_percentage(mpnn_design_pdb, advanced_settings, binder_chain)

                # unaligned RMSD calculate to determine if binder is in the designed binding site
                rmsd_site = unaligned_rmsd(
                    trajectory_pdb,
                    mpnn_design_pdb,
                    binder_chain,
                    binder_chain,
                )

                # calculate RMSD of target compared to input PDB
                target_rmsd = target_pdb_rmsd(
                    mpnn_design_pdb,
                    target_settings["starting_pdb"],
                    target_settings["chains"],
                )

                # add the additional statistics to the mpnn_complex_statistics dictionary
                mpnn_complex_statistics[model_num + 1].update(
                    {
                        "i_pLDDT": mpnn_i_plddt,
                        "ss_pLDDT": mpnn_ss_plddt,
                        "Unrelaxed_Clashes": num_clashes_mpnn,
                        "Relaxed_Clashes": num_clashes_mpnn_relaxed,
                        "Binder_Energy_Score": mpnn_interface_scores["binder_score"],
                        "Surface_Hydrophobicity": mpnn_interface_scores[
                            "surface_hydrophobicity"
                        ],
                        "ShapeComplementarity": mpnn_interface_scores["interface_sc"],
                        "PackStat": mpnn_interface_scores["interface_packstat"],
                        "dG": mpnn_interface_scores["interface_dG"],
                        "dSASA": mpnn_interface_scores["interface_dSASA"],
                        "dG/dSASA": mpnn_interface_scores["interface_dG_SASA_ratio"],
                        "Interface_SASA_%": mpnn_interface_scores["interface_fraction"],
                        "Interface_Hydrophobicity": mpnn_interface_scores[
                            "interface_hydrophobicity"
                        ],
                        "n_InterfaceResidues": mpnn_interface_scores["interface_nres"],
                        "n_InterfaceHbonds": mpnn_interface_scores[
                            "interface_interface_hbonds"
                        ],
                        "InterfaceHbondsPercentage": mpnn_interface_scores[
                            "interface_hbond_percentage"
                        ],
                        "n_InterfaceUnsatHbonds": mpnn_interface_scores[
                            "interface_delta_unsat_hbonds"
                        ],
                        "InterfaceUnsatHbondsPercentage": mpnn_interface_scores[
                            "interface_delta_unsat_hbonds_percentage"
                        ],
                        "InterfaceAAs": mpnn_interface_AA,
                        "Interface_Helix%": mpnn_alpha_interface,
                        "Interface_BetaSheet%": mpnn_beta_interface,
                        "Interface_Loop%": mpnn_loops_interface,
                        "Binder_Helix%": mpnn_alpha,
                        "Binder_BetaSheet%": mpnn_beta,
                        "Binder_Loop%": mpnn_loops,
                        "Hotspot_RMSD": rmsd_site,
                        "Target_RMSD": target_rmsd,
                    }
                )

                # save space by removing unrelaxed predicted mpnn complex pdb?
                if advanced_settings["remove_unrelaxed_complex"]:
                    os.remove(mpnn_design_pdb)

        # calculate complex averages
        mpnn_complex_averages = calculate_averages(
            mpnn_complex_statistics, handle_aa=True
        )

        ### Predict binder alone in single sequence mode
        binder_statistics = predict_binder_alone(
            binder_prediction_model,
            mpnn_sequence["seq"],
            mpnn_design_name,
            traj_data.Length,
            trajectory_pdb,
            binder_chain,
            prediction_models,
            advanced_settings,
            design_paths,
        )

        # extract RMSDs of binder to the original trajectory
        for model_num in prediction_models:
            mpnn_binder_pdb = os.path.join(
                design_paths["MPNN/Binder"],
                f"{mpnn_design_name}_model{model_num+1}.pdb",
            )

            if os.path.exists(mpnn_binder_pdb):
                rmsd_binder = unaligned_rmsd(
                    trajectory_pdb,
                    mpnn_binder_pdb,
                    binder_chain,
                    "A",
                )

            # append to statistics
            binder_statistics[model_num + 1].update({"Binder_RMSD": rmsd_binder})

            # save space by removing binder monomer models?
            if advanced_settings["remove_binder_monomer"]:
                os.remove(mpnn_binder_pdb)

        # calculate binder averages
        binder_averages = calculate_averages(binder_statistics)

        # analyze sequence to make sure there are no cysteins and it contains residues that absorb UV for detection
        seq_notes = validate_design_sequence(
            mpnn_sequence["seq"],
            mpnn_complex_averages.get("Relaxed_Clashes", None),
            advanced_settings,
        )

        # measure time to generate design
        mpnn_end_time = time.time() - mpnn_time
        elapsed_mpnn_text = f"{'%d hours, %d minutes, %d seconds' % (int(mpnn_end_time // 3600), int((mpnn_end_time % 3600) // 60), int(mpnn_end_time % 60))}"

        # Insert statistics about MPNN design into CSV, will return None if corresponding model does note exist
        model_numbers = range(1, 6)
        statistics_labels = [
            "pLDDT",
            "pTM",
            "i_pTM",
            "pAE",
            "i_pAE",
            "i_pLDDT",
            "ss_pLDDT",
            "Unrelaxed_Clashes",
            "Relaxed_Clashes",
            "Binder_Energy_Score",
            "Surface_Hydrophobicity",
            "ShapeComplementarity",
            "PackStat",
            "dG",
            "dSASA",
            "dG/dSASA",
            "Interface_SASA_%",
            "Interface_Hydrophobicity",
            "n_InterfaceResidues",
            "n_InterfaceHbonds",
            "InterfaceHbondsPercentage",
            "n_InterfaceUnsatHbonds",
            "InterfaceUnsatHbondsPercentage",
            "Interface_Helix%",
            "Interface_BetaSheet%",
            "Interface_Loop%",
            "Binder_Helix%",
            "Binder_BetaSheet%",
            "Binder_Loop%",
            "InterfaceAAs",
            "Hotspot_RMSD",
            "Target_RMSD",
        ]

        # Initialize mpnn_data with the non-statistical data
        mpnn_data = [
            mpnn_design_name,
            advanced_settings["design_algorithm"],
            traj_data.Length,
            traj_data.Seed,
            traj_data.Helicity,
            target_settings["target_hotspot_residues"],
            mpnn_sequence["seq"],
            mpnn_interface_residues,
            mpnn_score,
            mpnn_seqid,
        ]

        # Add the statistical data for mpnn_complex
        for label in statistics_labels:
            mpnn_data.append(mpnn_complex_averages.get(label, None))
            for model in model_numbers:
                mpnn_data.append(
                    mpnn_complex_statistics.get(model, {}).get(label, None)
                )

        # Add the statistical data for binder
        for label in [
            "pLDDT",
            "pTM",
            "pAE",
            "Binder_RMSD",
        ]:  # These are the labels for binder alone
            mpnn_data.append(binder_averages.get(label, None))
            for model in model_numbers:
                mpnn_data.append(binder_statistics.get(model, {}).get(label, None))

        # Add the remaining non-statistical data
        mpnn_data.extend(
            [
                elapsed_mpnn_text,
                seq_notes,
                traj_data.TargetSettings,
                traj_data.Filters,
                traj_data.AdvancedSettings,
            ]
        )

        # insert data into csv
        insert_data(mpnn_csv, mpnn_data)

        # find best model number by pLDDT
        plddt_values: dict[int, float] = {
            i: mpnn_data[i] for i in range(11, 15) if mpnn_data[i] is not None
        }

        # Find the key with the highest value
        highest_plddt_key = int(max(plddt_values, key=plddt_values.get))

        # Output the number part of the key
        best_model_number = highest_plddt_key - 10
        best_model_pdb = os.path.join(
            design_paths["MPNN/Relaxed"],
            f"{mpnn_design_name}_model{best_model_number}.pdb",
        )

        # run design data against filter thresholds
        filter_conditions = check_filters(mpnn_data, mpnn_csv_labels, filter_settings)
        if not isinstance(filter_conditions, list):
            print(mpnn_design_name + " passed all filters")
            accepted_mpnn += 1

            # copy designs to accepted folder
            shutil.copy2(best_model_pdb, design_paths["Accepted"])

            # insert data into final csv
            final_data = [""] + mpnn_data
            insert_data(final_csv, final_data)

            # copy animation from accepted trajectory
            if advanced_settings["save_design_animations"]:
                accepted_animation = os.path.join(
                    design_paths["Accepted/Animation"],
                    f"{traj_data.Design}.html",
                )
                if not os.path.exists(accepted_animation):
                    shutil.copy2(
                        os.path.join(
                            design_paths["Trajectory/Animation"],
                            f"{traj_data.Design}.html",
                        ),
                        accepted_animation,
                    )

            # copy plots of accepted trajectory
            plot_files = os.listdir(design_paths["Trajectory/Plots"])
            plots_to_copy = [
                f
                for f in plot_files
                if f.startswith(traj_data.Design) and f.endswith(".png")
            ]
            for accepted_plot in plots_to_copy:
                source_plot = os.path.join(
                    design_paths["Trajectory/Plots"], accepted_plot
                )
                target_plot = os.path.join(
                    design_paths["Accepted/Plots"], accepted_plot
                )
                if not os.path.exists(target_plot):
                    shutil.copyfile(source_plot, target_plot)

        else:
            print(f"Unmet filter conditions for {mpnn_design_name}")
            failure_df = pd.read_csv(failure_csv)
            special_prefixes = (
                "Average_",
                "1_",
                "2_",
                "3_",
                "4_",
                "5_",
            )
            incremented_columns = set()

            for column in filter_conditions:
                base_column = column
                for prefix in special_prefixes:
                    if column.startswith(prefix):
                        base_column = column.split("_", 1)[1]

                if base_column not in incremented_columns:
                    failure_df[base_column] = failure_df[base_column] + 1
                    incremented_columns.add(base_column)

            failure_df.to_csv(failure_csv, index=False)
            shutil.copy(best_model_pdb, design_paths["Rejected"])

        # increase MPNN design number
        mpnn_n += 1

        # if enough mpnn sequences of the same trajectory pass filters then stop
        if accepted_mpnn >= advanced_settings["max_mpnn_sequences"]:
            break

    if accepted_mpnn >= 1:
        print("Found " + str(accepted_mpnn) + " MPNN designs passing filters")
    else:
        print("No accepted MPNN designs found for this trajectory.")

    # save space by removing unrelaxed design trajectory PDB
    if advanced_settings["remove_unrelaxed_trajectory"]:
        os.remove(trajectory_pdb)

    # measure time it took to generate designs for one trajectory
    design_time = time.time() - design_start_time
    design_time_text = f"{'%d hours, %d minutes, %d seconds' % (int(design_time // 3600), int((design_time % 3600) // 60), int(design_time % 60))}"
    print(
        "Design and validation of trajectory "
        + traj_data.Design
        + " took: "
        + design_time_text
    )
    return accepted_mpnn


def main_design_loop(
    design_models,
    design_paths,
    target_settings,
    advanced_settings,
    failure_csv,
    basic_settings_filename,
    filters_filename,
    advanced_settings_filename,
    binder_chain="B",
):
    """

    # define binder chain, placeholder in case multi-chain parsing in ColabDesign gets changed
    """
=======
from functions import *

# Check if JAX-capable GPU is available, otherwise exit
check_jax_gpu()

######################################
### parse input paths
parser = argparse.ArgumentParser(description='Script to run BindCraft binder design.')

parser.add_argument('--settings', '-s', type=str, required=True,
                    help='Path to the basic settings.json file. Required.')
parser.add_argument('--filters', '-f', type=str, default='./settings_filters/default_filters.json',
                    help='Path to the filters.json file used to filter design. If not provided, default will be used.')
parser.add_argument('--advanced', '-a', type=str, default='./settings_advanced/default_4stage_multimer.json',
                    help='Path to the advanced.json file with additional design settings. If not provided, default will be used.')

args = parser.parse_args()

# perform checks of input setting files
settings_path, filters_path, advanced_path = perform_input_check(args)

### load settings from JSON
target_settings, advanced_settings, filters = load_json_settings(settings_path, filters_path, advanced_path)

settings_file = os.path.basename(settings_path).split('.')[0]
filters_file = os.path.basename(filters_path).split('.')[0]
advanced_file = os.path.basename(advanced_path).split('.')[0]

### load AF2 model settings
design_models, prediction_models, multimer_validation = load_af2_models(advanced_settings["use_multimer_design"])

### perform checks on advanced_settings
bindcraft_folder = os.path.dirname(os.path.realpath(__file__))
advanced_settings = perform_advanced_settings_check(advanced_settings, bindcraft_folder)

### generate directories, design path names can be found within the function
design_paths = generate_directories(target_settings["design_path"])

### generate dataframes
trajectory_labels, design_labels, final_labels = generate_dataframe_labels()

trajectory_csv = os.path.join(target_settings["design_path"], 'trajectory_stats.csv')
mpnn_csv = os.path.join(target_settings["design_path"], 'mpnn_design_stats.csv')
final_csv = os.path.join(target_settings["design_path"], 'final_design_stats.csv')
failure_csv = os.path.join(target_settings["design_path"], 'failure_csv.csv')

create_dataframe(trajectory_csv, trajectory_labels)
create_dataframe(mpnn_csv, design_labels)
create_dataframe(final_csv, final_labels)
generate_filter_pass_csv(failure_csv, args.filters)

####################################
####################################
####################################
### initialise PyRosetta
pr.init(f'-ignore_unrecognized_res -ignore_zero_occupancy -mute all -holes:dalphaball {advanced_settings["dalphaball_path"]} -corrections::beta_nov16 true -relax:default_repeats 1')

####################################
# initialise counters
script_start_time = time.time()
trajectory_n = 1
accepted_designs = 0

### start design loop
while True:
    ### check if we have the target number of binders
    final_designs_reached = check_accepted_designs(design_paths, mpnn_csv, final_labels, final_csv, advanced_settings, target_settings, design_labels)

    if final_designs_reached:
        # stop design loop execution
        break

    ### check if we reached maximum allowed trajectories
    max_trajectories_reached = check_n_trajectories(design_paths, advanced_settings)

    if max_trajectories_reached:
        break

>>>>>>> 11637133
    ### Initialise design
    # measure time to generate design
    trajectory_start_time = time.time()

    # generate random seed to vary designs
    rng = np.random.default_rng()
    seed = rng.integers(low=0, high=999999)

    # sample binder design length randomly from defined distribution
    samples = np.arange(
        min(target_settings["lengths"]), max(target_settings["lengths"]) + 1
    )
    length = np.random.choice(samples)

    # load desired helicity value to sample different secondary structure contents
    helicity_value = load_helicity(advanced_settings)

    # generate design name and check if same trajectory was already run
<<<<<<< HEAD
    design_name = target_settings["binder_name"] + "_l" + str(length) + "_s" + str(seed)
    trajectory_dirs = [
        "Trajectory",
        "Trajectory/Relaxed",
        "Trajectory/LowConfidence",
        "Trajectory/Clashing",
    ]
    trajectory_exists = any(
        os.path.exists(os.path.join(design_paths[trajectory_dir], design_name + ".pdb"))
        for trajectory_dir in trajectory_dirs
    )
    if trajectory_exists:
        return  # TODO: add a counter

    print("Starting trajectory: " + design_name)

    ### Begin binder hallucination
    trajectory = binder_hallucination(
        design_name,
        target_settings["starting_pdb"],
        target_settings["chains"],
        target_settings["target_hotspot_residues"],
        length,
        seed,
        helicity_value,
        design_models,
        advanced_settings,
        design_paths,
        failure_csv,
    )
    trajectory_metrics = copy_dict(
        trajectory.aux["log"]
    )  # contains plddt, ptm, i_ptm, pae, i_pae
    trajectory_pdb = os.path.join(design_paths["Trajectory"], design_name + ".pdb")

    # round the metrics to two decimal places
    trajectory_metrics = {
        k: round(v, 2) if isinstance(v, float) else v
        for k, v in trajectory_metrics.items()
    }

    # time trajectory
    trajectory_time = time.time() - trajectory_start_time
    trajectory_time_text = f"{'%d hours, %d minutes, %d seconds' % (int(trajectory_time // 3600), int((trajectory_time % 3600) // 60), int(trajectory_time % 60))}"
    print(f"Starting trajectory took: {trajectory_time_text}\n")

    # Proceed if there is no trajectory termination signal
    if trajectory_metrics["terminate"] != "":
        return  # TODO: add a counter

    # Relax binder to calculate statistics
    trajectory_relaxed = os.path.join(
        design_paths["Trajectory/Relaxed"], design_name + ".pdb"
    )
    pr_relax(trajectory_pdb, trajectory_relaxed)

    # Calculate clashes before and after relaxation
    num_clashes_trajectory = calculate_clash_score(trajectory_pdb)
    num_clashes_relaxed = calculate_clash_score(trajectory_relaxed)

    # secondary structure content of starting trajectory binder and interface
    (
        trajectory_alpha,
        trajectory_beta,
        trajectory_loops,
        trajectory_alpha_interface,
        trajectory_beta_interface,
        trajectory_loops_interface,
        trajectory_i_plddt,
        trajectory_ss_plddt,
    ) = calc_ss_percentage(trajectory_pdb, advanced_settings, binder_chain)

    # analyze interface scores for relaxed af2 trajectory
    (
        trajectory_interface_scores,
        trajectory_interface_AA,
        trajectory_interface_residues,
    ) = score_interface(trajectory_relaxed, binder_chain)

    # starting binder sequence
    trajectory_sequence = trajectory.get_seq(get_best=True)[0]

    # analyze sequence
    traj_seq_notes = validate_design_sequence(
        trajectory_sequence, num_clashes_relaxed, advanced_settings
    )

    # target structure RMSD compared to input PDB
    trajectory_target_rmsd = target_pdb_rmsd(
        trajectory_pdb,
        target_settings["starting_pdb"],
        target_settings["chains"],
    )

    # save trajectory statistics into CSV
    trajectory_data = [
        design_name,
        advanced_settings["design_algorithm"],
        length,
        seed,
        helicity_value,
        target_settings["target_hotspot_residues"],
        trajectory_sequence,
        trajectory_interface_residues,
        trajectory_metrics["plddt"],
        trajectory_metrics["ptm"],
        trajectory_metrics["i_ptm"],
        trajectory_metrics["pae"],
        trajectory_metrics["i_pae"],
        trajectory_i_plddt,
        trajectory_ss_plddt,
        num_clashes_trajectory,
        num_clashes_relaxed,
        trajectory_interface_scores["binder_score"],
        trajectory_interface_scores["surface_hydrophobicity"],
        trajectory_interface_scores["interface_sc"],
        trajectory_interface_scores["interface_packstat"],
        trajectory_interface_scores["interface_dG"],
        trajectory_interface_scores["interface_dSASA"],
        trajectory_interface_scores["interface_dG_SASA_ratio"],
        trajectory_interface_scores["interface_fraction"],
        trajectory_interface_scores["interface_hydrophobicity"],
        trajectory_interface_scores["interface_nres"],
        trajectory_interface_scores["interface_interface_hbonds"],
        trajectory_interface_scores["interface_hbond_percentage"],
        trajectory_interface_scores["interface_delta_unsat_hbonds"],
        trajectory_interface_scores["interface_delta_unsat_hbonds_percentage"],
        trajectory_alpha_interface,
        trajectory_beta_interface,
        trajectory_loops_interface,
        trajectory_alpha,
        trajectory_beta,
        trajectory_loops,
        trajectory_interface_AA,
        trajectory_target_rmsd,
        trajectory_time_text,
        traj_seq_notes,
        basic_settings_filename,
        filters_filename,
        advanced_settings_filename,
    ]
    return trajectory_data


if __name__ == "__main__":
    # Check if JAX-capable GPU is available, otherwise exit
    check_jax_gpu()

    # perform checks of input setting files
    args = parse_input_paths()
    settings_path, filters_path, advanced_path = perform_input_check(args)

    ### load settings from JSON
    target_settings, advanced_settings, filter_settings = load_json_settings(
        settings_path, filters_path, advanced_path
    )

    settings_file = os.path.basename(settings_path).split(".")[0]
    filters_file = os.path.basename(filters_path).split(".")[0]
    advanced_file = os.path.basename(advanced_path).split(".")[0]

    ### load AF2 model settings
    design_models, prediction_models, multimer_validation = load_af2_models(
        advanced_settings["use_multimer_design"]
    )

    ### set package settings
    bindcraft_folder = os.path.dirname(os.path.realpath(__file__))
    advanced_settings["af_params_dir"] = bindcraft_folder
    advanced_settings["dssp_path"] = os.path.join(bindcraft_folder, "functions/dssp")
    advanced_settings["dalphaball_path"] = os.path.join(
        bindcraft_folder, "functions/DAlphaBall.gcc"
    )

    ### generate directories, design path names can be found within the function
    design_paths = generate_directories(target_settings["design_path"])

    ### generate dataframes
    trajectory_labels, design_labels, final_labels = generate_dataframe_labels()

    trajectory_csv = os.path.join(
        target_settings["design_path"], "trajectory_stats.csv"
    )
    mpnn_csv = os.path.join(target_settings["design_path"], "mpnn_design_stats.csv")
    final_csv = os.path.join(target_settings["design_path"], "final_design_stats.csv")
    failure_csv = os.path.join(target_settings["design_path"], "failure_csv.csv")

    create_dataframe(trajectory_csv, trajectory_labels)
    create_dataframe(mpnn_csv, design_labels)
    create_dataframe(final_csv, final_labels)
    generate_filter_pass_csv(failure_csv, args.filters)

    ####################################
    ####################################
    ####################################
    ### initialise PyRosetta
    pr.init(
        f'-ignore_unrecognized_res -ignore_zero_occupancy -mute all -holes:dalphaball {advanced_settings["dalphaball_path"]} -corrections::beta_nov16 true -relax:default_repeats 1'
    )

    ####################################
    # initialise counters
    script_start_time = time.time()
    trajectory_n = 1
    accepted_designs = 0
    rejected_designs = 0

    ### start design loop
    while True:
        ### check if we have the target number of binders
        final_designs_reached = check_accepted_designs(
            design_paths,
            mpnn_csv,
            final_labels,
            final_csv,
            advanced_settings,
            target_settings,
            design_labels,
        )
        if final_designs_reached:
            # stop design loop execution
            break

        ### check if we reached maximum allowed trajectories
        max_trajectories_reached = check_n_trajectories(design_paths, advanced_settings)
        if max_trajectories_reached:
            break

        ### Initialise design
        # measure time to generate design
        trajectory_start_time = time.time()

        trajectory_data = main_design_loop(
            design_models,
            design_paths,
            target_settings,
            advanced_settings,
            failure_csv,
            settings_file,
            filters_file,
            advanced_file,
        )
        if not trajectory_data:
            continue
        insert_data(trajectory_csv, trajectory_data)

        if advanced_settings["enable_mpnn"]:
            traj_data = TrajectoryData(*trajectory_data)
            num_mpnn_designs = mpnn_design_loop(
                traj_data,
                prediction_models,
                design_paths,
                target_settings,
                advanced_settings,
                filter_settings,
                mpnn_csv,
                design_labels,
                failure_csv,
                final_csv,
                multimer_validation,
            )
            if num_mpnn_designs == 0:
                rejected_designs += 1
            else:
                accepted_designs += num_mpnn_designs

        # analyse the rejection rate of trajectories to see if we need to readjust the design weights
        if (
            trajectory_n >= advanced_settings["start_monitoring"]
            and advanced_settings["enable_rejection_check"]
        ):
            acceptance = accepted_designs / trajectory_n
            if not acceptance >= advanced_settings["acceptance_rate"]:
                print(
                    "The ratio of successful designs is lower than defined acceptance rate! Consider changing your design settings!"
                )
                print("Script execution stopping...")
                break
=======
    design_name = target_settings["binder_name"] + "_l" + str(length) + "_s"+ str(seed)
    trajectory_dirs = ["Trajectory", "Trajectory/Relaxed", "Trajectory/LowConfidence", "Trajectory/Clashing"]
    trajectory_exists = any(os.path.exists(os.path.join(design_paths[trajectory_dir], design_name + ".pdb")) for trajectory_dir in trajectory_dirs)

    if not trajectory_exists:
        print("Starting trajectory: "+design_name)

        ### Begin binder hallucination
        trajectory = binder_hallucination(design_name, target_settings["starting_pdb"], target_settings["chains"],
                                            target_settings["target_hotspot_residues"], length, seed, helicity_value,
                                            design_models, advanced_settings, design_paths, failure_csv)
        trajectory_metrics = copy_dict(trajectory.aux["log"]) # contains plddt, ptm, i_ptm, pae, i_pae
        trajectory_pdb = os.path.join(design_paths["Trajectory"], design_name + ".pdb")

        # round the metrics to two decimal places
        trajectory_metrics = {k: round(v, 2) if isinstance(v, float) else v for k, v in trajectory_metrics.items()}

        # time trajectory
        trajectory_time = time.time() - trajectory_start_time
        trajectory_time_text = f"{'%d hours, %d minutes, %d seconds' % (int(trajectory_time // 3600), int((trajectory_time % 3600) // 60), int(trajectory_time % 60))}"
        print("Starting trajectory took: "+trajectory_time_text)
        print("")

        # Proceed if there is no trajectory termination signal
        if trajectory_metrics['terminate'] == "":
            # Relax binder to calculate statistics
            trajectory_relaxed = os.path.join(design_paths["Trajectory/Relaxed"], design_name + ".pdb")
            pr_relax(trajectory_pdb, trajectory_relaxed)

            # define binder chain, placeholder in case multi-chain parsing in ColabDesign gets changed
            binder_chain = "B"

            # Calculate clashes before and after relaxation
            num_clashes_trajectory = calculate_clash_score(trajectory_pdb)
            num_clashes_relaxed = calculate_clash_score(trajectory_relaxed)

            # secondary structure content of starting trajectory binder and interface
            trajectory_alpha, trajectory_beta, trajectory_loops, trajectory_alpha_interface, trajectory_beta_interface, trajectory_loops_interface, trajectory_i_plddt, trajectory_ss_plddt = calc_ss_percentage(trajectory_pdb, advanced_settings, binder_chain)

            # analyze interface scores for relaxed af2 trajectory
            trajectory_interface_scores, trajectory_interface_AA, trajectory_interface_residues = score_interface(trajectory_relaxed, binder_chain)

            # starting binder sequence
            trajectory_sequence = trajectory.get_seq(get_best=True)[0]

            # analyze sequence
            traj_seq_notes = validate_design_sequence(trajectory_sequence, num_clashes_relaxed, advanced_settings)

            # target structure RMSD compared to input PDB
            trajectory_target_rmsd = target_pdb_rmsd(trajectory_pdb, target_settings["starting_pdb"], target_settings["chains"])

            # save trajectory statistics into CSV
            trajectory_data = [design_name, advanced_settings["design_algorithm"], length, seed, helicity_value, target_settings["target_hotspot_residues"], trajectory_sequence, trajectory_interface_residues, 
                                trajectory_metrics['plddt'], trajectory_metrics['ptm'], trajectory_metrics['i_ptm'], trajectory_metrics['pae'], trajectory_metrics['i_pae'],
                                trajectory_i_plddt, trajectory_ss_plddt, num_clashes_trajectory, num_clashes_relaxed, trajectory_interface_scores['binder_score'],
                                trajectory_interface_scores['surface_hydrophobicity'], trajectory_interface_scores['interface_sc'], trajectory_interface_scores['interface_packstat'],
                                trajectory_interface_scores['interface_dG'], trajectory_interface_scores['interface_dSASA'], trajectory_interface_scores['interface_dG_SASA_ratio'],
                                trajectory_interface_scores['interface_fraction'], trajectory_interface_scores['interface_hydrophobicity'], trajectory_interface_scores['interface_nres'], trajectory_interface_scores['interface_interface_hbonds'],
                                trajectory_interface_scores['interface_hbond_percentage'], trajectory_interface_scores['interface_delta_unsat_hbonds'], trajectory_interface_scores['interface_delta_unsat_hbonds_percentage'],
                                trajectory_alpha_interface, trajectory_beta_interface, trajectory_loops_interface, trajectory_alpha, trajectory_beta, trajectory_loops, trajectory_interface_AA, trajectory_target_rmsd, 
                                trajectory_time_text, traj_seq_notes, settings_file, filters_file, advanced_file]
            insert_data(trajectory_csv, trajectory_data)
            
            if advanced_settings["enable_mpnn"]:
                # initialise MPNN counters
                mpnn_n = 1
                accepted_mpnn = 0
                mpnn_dict = {}
                design_start_time = time.time()

                ### MPNN redesign of starting binder
                mpnn_trajectories = mpnn_gen_sequence(trajectory_pdb, binder_chain, trajectory_interface_residues, advanced_settings)
                existing_mpnn_sequences = set(pd.read_csv(mpnn_csv, usecols=['Sequence'])['Sequence'].values)

                # create set of MPNN sequences with allowed amino acid composition
                restricted_AAs = set(aa.strip().upper() for aa in advanced_settings["omit_AAs"].split(',')) if advanced_settings["force_reject_AA"] else set()

                mpnn_sequences = sorted({
                    mpnn_trajectories['seq'][n][-length:]: {
                        'seq': mpnn_trajectories['seq'][n][-length:],
                        'score': mpnn_trajectories['score'][n],
                        'seqid': mpnn_trajectories['seqid'][n]
                    } for n in range(advanced_settings["num_seqs"])
                    if (not restricted_AAs or not any(aa in mpnn_trajectories['seq'][n][-length:].upper() for aa in restricted_AAs))
                    and mpnn_trajectories['seq'][n][-length:] not in existing_mpnn_sequences
                }.values(), key=lambda x: x['score'])

                del existing_mpnn_sequences
  
                # check whether any sequences are left after amino acid rejection and duplication check, and if yes proceed with prediction
                if mpnn_sequences:
                    # add optimisation for increasing recycles if trajectory is beta sheeted
                    if advanced_settings["optimise_beta"] and float(trajectory_beta) > 15:
                        advanced_settings["num_recycles_validation"] = advanced_settings["optimise_beta_recycles_valid"]

                    ### Compile prediction models once for faster prediction of MPNN sequences
                    clear_mem()
                    # compile complex prediction model
                    complex_prediction_model = mk_afdesign_model(protocol="binder", num_recycles=advanced_settings["num_recycles_validation"], data_dir=advanced_settings["af_params_dir"], 
                                                                use_multimer=multimer_validation)
                    complex_prediction_model.prep_inputs(pdb_filename=target_settings["starting_pdb"], chain=target_settings["chains"], binder_len=length, rm_target_seq=advanced_settings["rm_template_seq_predict"],
                                                        rm_target_sc=advanced_settings["rm_template_sc_predict"])

                    # compile binder monomer prediction model
                    binder_prediction_model = mk_afdesign_model(protocol="hallucination", use_templates=False, initial_guess=False, 
                                                                use_initial_atom_pos=False, num_recycles=advanced_settings["num_recycles_validation"], 
                                                                data_dir=advanced_settings["af_params_dir"], use_multimer=multimer_validation)
                    binder_prediction_model.prep_inputs(length=length)

                    # iterate over designed sequences        
                    for mpnn_sequence in mpnn_sequences:
                        mpnn_time = time.time()

                        # generate mpnn design name numbering
                        mpnn_design_name = design_name + "_mpnn" + str(mpnn_n)
                        mpnn_score = round(mpnn_sequence['score'],2)
                        mpnn_seqid = round(mpnn_sequence['seqid'],2)

                        # add design to dictionary
                        mpnn_dict[mpnn_design_name] = {'seq': mpnn_sequence['seq'], 'score': mpnn_score, 'seqid': mpnn_seqid}

                        # save fasta sequence
                        if advanced_settings["save_mpnn_fasta"] is True:
                            save_fasta(mpnn_design_name, mpnn_sequence['seq'], design_paths)
                        
                        ### Predict mpnn redesigned binder complex using masked templates
                        mpnn_complex_statistics, pass_af2_filters = masked_binder_predict(complex_prediction_model,
                                                                                        mpnn_sequence['seq'], mpnn_design_name,
                                                                                        target_settings["starting_pdb"], target_settings["chains"],
                                                                                        length, trajectory_pdb, prediction_models, advanced_settings,
                                                                                        filters, design_paths, failure_csv)

                        # if AF2 filters are not passed then skip the scoring
                        if not pass_af2_filters:
                            print(f"Base AF2 filters not passed for {mpnn_design_name}, skipping interface scoring")
                            mpnn_n += 1
                            continue

                        # calculate statistics for each model individually
                        for model_num in prediction_models:
                            mpnn_design_pdb = os.path.join(design_paths["MPNN"], f"{mpnn_design_name}_model{model_num+1}.pdb")
                            mpnn_design_relaxed = os.path.join(design_paths["MPNN/Relaxed"], f"{mpnn_design_name}_model{model_num+1}.pdb")

                            if os.path.exists(mpnn_design_pdb):
                                # Calculate clashes before and after relaxation
                                num_clashes_mpnn = calculate_clash_score(mpnn_design_pdb)
                                num_clashes_mpnn_relaxed = calculate_clash_score(mpnn_design_relaxed)

                                # analyze interface scores for relaxed af2 trajectory
                                mpnn_interface_scores, mpnn_interface_AA, mpnn_interface_residues = score_interface(mpnn_design_relaxed, binder_chain)

                                # secondary structure content of starting trajectory binder
                                mpnn_alpha, mpnn_beta, mpnn_loops, mpnn_alpha_interface, mpnn_beta_interface, mpnn_loops_interface, mpnn_i_plddt, mpnn_ss_plddt = calc_ss_percentage(mpnn_design_pdb, advanced_settings, binder_chain)
                                
                                # unaligned RMSD calculate to determine if binder is in the designed binding site
                                rmsd_site = unaligned_rmsd(trajectory_pdb, mpnn_design_pdb, binder_chain, binder_chain)

                                # calculate RMSD of target compared to input PDB
                                target_rmsd = target_pdb_rmsd(mpnn_design_pdb, target_settings["starting_pdb"], target_settings["chains"])

                                # add the additional statistics to the mpnn_complex_statistics dictionary
                                mpnn_complex_statistics[model_num+1].update({
                                    'i_pLDDT': mpnn_i_plddt,
                                    'ss_pLDDT': mpnn_ss_plddt,
                                    'Unrelaxed_Clashes': num_clashes_mpnn,
                                    'Relaxed_Clashes': num_clashes_mpnn_relaxed,
                                    'Binder_Energy_Score': mpnn_interface_scores['binder_score'],
                                    'Surface_Hydrophobicity': mpnn_interface_scores['surface_hydrophobicity'],
                                    'ShapeComplementarity': mpnn_interface_scores['interface_sc'],
                                    'PackStat': mpnn_interface_scores['interface_packstat'],
                                    'dG': mpnn_interface_scores['interface_dG'],
                                    'dSASA': mpnn_interface_scores['interface_dSASA'], 
                                    'dG/dSASA': mpnn_interface_scores['interface_dG_SASA_ratio'],
                                    'Interface_SASA_%': mpnn_interface_scores['interface_fraction'],
                                    'Interface_Hydrophobicity': mpnn_interface_scores['interface_hydrophobicity'],
                                    'n_InterfaceResidues': mpnn_interface_scores['interface_nres'],
                                    'n_InterfaceHbonds': mpnn_interface_scores['interface_interface_hbonds'],
                                    'InterfaceHbondsPercentage': mpnn_interface_scores['interface_hbond_percentage'],
                                    'n_InterfaceUnsatHbonds': mpnn_interface_scores['interface_delta_unsat_hbonds'],
                                    'InterfaceUnsatHbondsPercentage': mpnn_interface_scores['interface_delta_unsat_hbonds_percentage'],
                                    'InterfaceAAs': mpnn_interface_AA,
                                    'Interface_Helix%': mpnn_alpha_interface,
                                    'Interface_BetaSheet%': mpnn_beta_interface,
                                    'Interface_Loop%': mpnn_loops_interface,
                                    'Binder_Helix%': mpnn_alpha,
                                    'Binder_BetaSheet%': mpnn_beta,
                                    'Binder_Loop%': mpnn_loops,
                                    'Hotspot_RMSD': rmsd_site,
                                    'Target_RMSD': target_rmsd
                                })

                                # save space by removing unrelaxed predicted mpnn complex pdb?
                                if advanced_settings["remove_unrelaxed_complex"]:
                                    os.remove(mpnn_design_pdb)

                        # calculate complex averages
                        mpnn_complex_averages = calculate_averages(mpnn_complex_statistics, handle_aa=True)
                        
                        ### Predict binder alone in single sequence mode
                        binder_statistics = predict_binder_alone(binder_prediction_model, mpnn_sequence['seq'], mpnn_design_name, length,
                                                                trajectory_pdb, binder_chain, prediction_models, advanced_settings, design_paths)

                        # extract RMSDs of binder to the original trajectory
                        for model_num in prediction_models:
                            mpnn_binder_pdb = os.path.join(design_paths["MPNN/Binder"], f"{mpnn_design_name}_model{model_num+1}.pdb")

                            if os.path.exists(mpnn_binder_pdb):
                                rmsd_binder = unaligned_rmsd(trajectory_pdb, mpnn_binder_pdb, binder_chain, "A")

                            # append to statistics
                            binder_statistics[model_num+1].update({
                                    'Binder_RMSD': rmsd_binder
                                })

                            # save space by removing binder monomer models?
                            if advanced_settings["remove_binder_monomer"]:
                                os.remove(mpnn_binder_pdb)

                        # calculate binder averages
                        binder_averages = calculate_averages(binder_statistics)

                        # analyze sequence to make sure there are no cysteins and it contains residues that absorb UV for detection
                        seq_notes = validate_design_sequence(mpnn_sequence['seq'], mpnn_complex_averages.get('Relaxed_Clashes', None), advanced_settings)

                        # measure time to generate design
                        mpnn_end_time = time.time() - mpnn_time
                        elapsed_mpnn_text = f"{'%d hours, %d minutes, %d seconds' % (int(mpnn_end_time // 3600), int((mpnn_end_time % 3600) // 60), int(mpnn_end_time % 60))}"


                        # Insert statistics about MPNN design into CSV, will return None if corresponding model does note exist
                        model_numbers = range(1, 6)
                        statistics_labels = ['pLDDT', 'pTM', 'i_pTM', 'pAE', 'i_pAE', 'i_pLDDT', 'ss_pLDDT', 'Unrelaxed_Clashes', 'Relaxed_Clashes', 'Binder_Energy_Score', 'Surface_Hydrophobicity',
                                            'ShapeComplementarity', 'PackStat', 'dG', 'dSASA', 'dG/dSASA', 'Interface_SASA_%', 'Interface_Hydrophobicity', 'n_InterfaceResidues', 'n_InterfaceHbonds', 'InterfaceHbondsPercentage',
                                            'n_InterfaceUnsatHbonds', 'InterfaceUnsatHbondsPercentage', 'Interface_Helix%', 'Interface_BetaSheet%', 'Interface_Loop%', 'Binder_Helix%',
                                            'Binder_BetaSheet%', 'Binder_Loop%', 'InterfaceAAs', 'Hotspot_RMSD', 'Target_RMSD']

                        # Initialize mpnn_data with the non-statistical data
                        mpnn_data = [mpnn_design_name, advanced_settings["design_algorithm"], length, seed, helicity_value, target_settings["target_hotspot_residues"], mpnn_sequence['seq'], mpnn_interface_residues, mpnn_score, mpnn_seqid]

                        # Add the statistical data for mpnn_complex
                        for label in statistics_labels:
                            mpnn_data.append(mpnn_complex_averages.get(label, None))
                            for model in model_numbers:
                                mpnn_data.append(mpnn_complex_statistics.get(model, {}).get(label, None))

                        # Add the statistical data for binder
                        for label in ['pLDDT', 'pTM', 'pAE', 'Binder_RMSD']:  # These are the labels for binder alone
                            mpnn_data.append(binder_averages.get(label, None))
                            for model in model_numbers:
                                mpnn_data.append(binder_statistics.get(model, {}).get(label, None))

                        # Add the remaining non-statistical data
                        mpnn_data.extend([elapsed_mpnn_text, seq_notes, settings_file, filters_file, advanced_file])

                        # insert data into csv
                        insert_data(mpnn_csv, mpnn_data)

                        # find best model number by pLDDT
                        plddt_values = {i: mpnn_data[i] for i in range(11, 15) if mpnn_data[i] is not None}

                        # Find the key with the highest value
                        highest_plddt_key = int(max(plddt_values, key=plddt_values.get))

                        # Output the number part of the key
                        best_model_number = highest_plddt_key - 10
                        best_model_pdb = os.path.join(design_paths["MPNN/Relaxed"], f"{mpnn_design_name}_model{best_model_number}.pdb")

                        # run design data against filter thresholds
                        filter_conditions = check_filters(mpnn_data, design_labels, filters)
                        if filter_conditions == True:
                            print(mpnn_design_name+" passed all filters")
                            accepted_mpnn += 1
                            accepted_designs += 1
                            
                            # copy designs to accepted folder
                            shutil.copy(best_model_pdb, design_paths["Accepted"])

                            # insert data into final csv
                            final_data = [''] + mpnn_data
                            insert_data(final_csv, final_data)

                            # copy animation from accepted trajectory
                            if advanced_settings["save_design_animations"]:
                                accepted_animation = os.path.join(design_paths["Accepted/Animation"], f"{design_name}.html")
                                if not os.path.exists(accepted_animation):
                                    shutil.copy(os.path.join(design_paths["Trajectory/Animation"], f"{design_name}.html"), accepted_animation)

                            # copy plots of accepted trajectory
                            plot_files = os.listdir(design_paths["Trajectory/Plots"])
                            plots_to_copy = [f for f in plot_files if f.startswith(design_name) and f.endswith('.png')]
                            for accepted_plot in plots_to_copy:
                                source_plot = os.path.join(design_paths["Trajectory/Plots"], accepted_plot)
                                target_plot = os.path.join(design_paths["Accepted/Plots"], accepted_plot)
                                if not os.path.exists(target_plot):
                                    shutil.copy(source_plot, target_plot)

                        else:
                            print(f"Unmet filter conditions for {mpnn_design_name}")
                            failure_df = pd.read_csv(failure_csv)
                            special_prefixes = ('Average_', '1_', '2_', '3_', '4_', '5_')
                            incremented_columns = set()

                            for column in filter_conditions:
                                base_column = column
                                for prefix in special_prefixes:
                                    if column.startswith(prefix):
                                        base_column = column.split('_', 1)[1]

                                if base_column not in incremented_columns:
                                    failure_df[base_column] = failure_df[base_column] + 1
                                    incremented_columns.add(base_column)

                            failure_df.to_csv(failure_csv, index=False)
                            shutil.copy(best_model_pdb, design_paths["Rejected"])
                        
                        # increase MPNN design number
                        mpnn_n += 1

                        # if enough mpnn sequences of the same trajectory pass filters then stop
                        if accepted_mpnn >= advanced_settings["max_mpnn_sequences"]:
                            break

                    if accepted_mpnn >= 1:
                        print("Found "+str(accepted_mpnn)+" MPNN designs passing filters")
                        print("")
                    else:
                        print("No accepted MPNN designs found for this trajectory.")
                        print("")

                else:
                    print('Duplicate MPNN designs sampled with different trajectory, skipping current trajectory optimisation')
                    print("")

                # save space by removing unrelaxed design trajectory PDB
                if advanced_settings["remove_unrelaxed_trajectory"]:
                    os.remove(trajectory_pdb)

                # measure time it took to generate designs for one trajectory
                design_time = time.time() - design_start_time
                design_time_text = f"{'%d hours, %d minutes, %d seconds' % (int(design_time // 3600), int((design_time % 3600) // 60), int(design_time % 60))}"
                print("Design and validation of trajectory "+design_name+" took: "+design_time_text)

            # analyse the rejection rate of trajectories to see if we need to readjust the design weights
            if trajectory_n >= advanced_settings["start_monitoring"] and advanced_settings["enable_rejection_check"]:
                acceptance = accepted_designs / trajectory_n
                if not acceptance >= advanced_settings["acceptance_rate"]:
                    print("The ratio of successful designs is lower than defined acceptance rate! Consider changing your design settings!")
                    print("Script execution stopping...")
                    break
>>>>>>> 11637133

        # increase trajectory number
        trajectory_n += 1

    ### Script finished
    elapsed_time = time.time() - script_start_time
    elapsed_text = f"{'%d hours, %d minutes, %d seconds' % (int(elapsed_time // 3600), int((elapsed_time % 3600) // 60), int(elapsed_time % 60))}"
    print(
        "Finished all designs. Script execution for "
        + str(trajectory_n)
        + " trajectories took: "
        + elapsed_text
    )<|MERGE_RESOLUTION|>--- conflicted
+++ resolved
@@ -2,7 +2,6 @@
 ###################### BindCraft Run
 ####################################
 ### Import dependencies
-<<<<<<< HEAD
 import argparse
 import os
 import shutil
@@ -42,6 +41,7 @@
     load_af2_models,
     load_helicity,
     load_json_settings,
+    perform_advanced_settings_check,
     perform_input_check,
     save_fasta,
 )
@@ -77,7 +77,7 @@
         "--advanced",
         "-a",
         type=str,
-        default="./settings_advanced/4stage_multimer.json",
+        default="./settings_advanced/default_4stage_multimer.json",
         help="Path to the advanced.json file with additional design settings. If not provided, default will be used.",
     )
 
@@ -114,33 +114,44 @@
         advanced_settings,
     )
 
-    # whether to hard reject sequences with excluded amino acids
-    if advanced_settings["force_reject_AA"]:
-        restricted_AAs = set(advanced_settings["omit_AAs"].split(","))
-        mpnn_sequences = [
-            {
+    existing_mpnn_sequences = set(
+        pd.read_csv(mpnn_csv, usecols=["Sequence"])["Sequence"].values
+    )
+    # create set of MPNN sequences with allowed amino acid composition
+    restricted_AAs = (
+        set(aa.strip().upper() for aa in advanced_settings["omit_AAs"].split(","))
+        if advanced_settings["force_reject_AA"]
+        else set()
+    )
+    mpnn_sequences = sorted(
+        {
+            mpnn_trajectories["seq"][n][-traj_data.Length :]: {
                 "seq": mpnn_trajectories["seq"][n][-traj_data.Length :],
                 "score": mpnn_trajectories["score"][n],
                 "seqid": mpnn_trajectories["seqid"][n],
             }
             for n in range(advanced_settings["num_seqs"])
-            if not any(
-                restricted_AA in mpnn_trajectories["seq"][n]
-                for restricted_AA in restricted_AAs
+            if (
+                not restricted_AAs
+                or not any(
+                    aa in mpnn_trajectories["seq"][n][-traj_data.Length :].upper()
+                    for aa in restricted_AAs
+                )
             )
-        ]
-    else:
-        mpnn_sequences = [
-            {
-                "seq": mpnn_trajectories["seq"][n][-traj_data.Length :],
-                "score": mpnn_trajectories["score"][n],
-                "seqid": mpnn_trajectories["seqid"][n],
-            }
-            for n in range(advanced_settings["num_seqs"])
-        ]
-
-    # sort MPNN sequences by lowest MPNN score
-    mpnn_sequences.sort(key=lambda x: x["score"])
+            and mpnn_trajectories["seq"][n][-traj_data.Length :]
+            not in existing_mpnn_sequences
+        }.values(),
+        key=lambda x: x["score"],
+    )
+    del existing_mpnn_sequences
+
+    # check whether any sequences are left after amino acid rejection and duplication check, and if yes proceed with prediction
+    if not mpnn_sequences:
+        print(
+            "Duplicate MPNN designs sampled with different trajectory, skipping current trajectory optimisation"
+        )
+        print("")
+        return 0
 
     # add optimisation for increasing recycles if trajectory is beta sheeted
     if (
@@ -150,7 +161,6 @@
         advanced_settings["num_recycles_validation"] = advanced_settings[
             "optimise_beta_recycles_valid"
         ]
-
     ### Compile prediction models once for faster prediction of MPNN sequences
     clear_mem()
     # compile complex prediction model
@@ -167,7 +177,6 @@
         rm_target_seq=advanced_settings["rm_template_seq_predict"],
         rm_target_sc=advanced_settings["rm_template_sc_predict"],
     )
-
     # compile binder monomer prediction model
     binder_prediction_model = mk_afdesign_model(
         protocol="hallucination",
@@ -226,6 +235,7 @@
             print(
                 f"Base AF2 filters not passed for {mpnn_design_name}, skipping interface scoring"
             )
+            mpnn_n += 1
             continue
 
         # calculate statistics for each model individually
@@ -594,86 +604,6 @@
 
     # define binder chain, placeholder in case multi-chain parsing in ColabDesign gets changed
     """
-=======
-from functions import *
-
-# Check if JAX-capable GPU is available, otherwise exit
-check_jax_gpu()
-
-######################################
-### parse input paths
-parser = argparse.ArgumentParser(description='Script to run BindCraft binder design.')
-
-parser.add_argument('--settings', '-s', type=str, required=True,
-                    help='Path to the basic settings.json file. Required.')
-parser.add_argument('--filters', '-f', type=str, default='./settings_filters/default_filters.json',
-                    help='Path to the filters.json file used to filter design. If not provided, default will be used.')
-parser.add_argument('--advanced', '-a', type=str, default='./settings_advanced/default_4stage_multimer.json',
-                    help='Path to the advanced.json file with additional design settings. If not provided, default will be used.')
-
-args = parser.parse_args()
-
-# perform checks of input setting files
-settings_path, filters_path, advanced_path = perform_input_check(args)
-
-### load settings from JSON
-target_settings, advanced_settings, filters = load_json_settings(settings_path, filters_path, advanced_path)
-
-settings_file = os.path.basename(settings_path).split('.')[0]
-filters_file = os.path.basename(filters_path).split('.')[0]
-advanced_file = os.path.basename(advanced_path).split('.')[0]
-
-### load AF2 model settings
-design_models, prediction_models, multimer_validation = load_af2_models(advanced_settings["use_multimer_design"])
-
-### perform checks on advanced_settings
-bindcraft_folder = os.path.dirname(os.path.realpath(__file__))
-advanced_settings = perform_advanced_settings_check(advanced_settings, bindcraft_folder)
-
-### generate directories, design path names can be found within the function
-design_paths = generate_directories(target_settings["design_path"])
-
-### generate dataframes
-trajectory_labels, design_labels, final_labels = generate_dataframe_labels()
-
-trajectory_csv = os.path.join(target_settings["design_path"], 'trajectory_stats.csv')
-mpnn_csv = os.path.join(target_settings["design_path"], 'mpnn_design_stats.csv')
-final_csv = os.path.join(target_settings["design_path"], 'final_design_stats.csv')
-failure_csv = os.path.join(target_settings["design_path"], 'failure_csv.csv')
-
-create_dataframe(trajectory_csv, trajectory_labels)
-create_dataframe(mpnn_csv, design_labels)
-create_dataframe(final_csv, final_labels)
-generate_filter_pass_csv(failure_csv, args.filters)
-
-####################################
-####################################
-####################################
-### initialise PyRosetta
-pr.init(f'-ignore_unrecognized_res -ignore_zero_occupancy -mute all -holes:dalphaball {advanced_settings["dalphaball_path"]} -corrections::beta_nov16 true -relax:default_repeats 1')
-
-####################################
-# initialise counters
-script_start_time = time.time()
-trajectory_n = 1
-accepted_designs = 0
-
-### start design loop
-while True:
-    ### check if we have the target number of binders
-    final_designs_reached = check_accepted_designs(design_paths, mpnn_csv, final_labels, final_csv, advanced_settings, target_settings, design_labels)
-
-    if final_designs_reached:
-        # stop design loop execution
-        break
-
-    ### check if we reached maximum allowed trajectories
-    max_trajectories_reached = check_n_trajectories(design_paths, advanced_settings)
-
-    if max_trajectories_reached:
-        break
-
->>>>>>> 11637133
     ### Initialise design
     # measure time to generate design
     trajectory_start_time = time.time()
@@ -692,7 +622,6 @@
     helicity_value = load_helicity(advanced_settings)
 
     # generate design name and check if same trajectory was already run
-<<<<<<< HEAD
     design_name = target_settings["binder_name"] + "_l" + str(length) + "_s" + str(seed)
     trajectory_dirs = [
         "Trajectory",
@@ -861,10 +790,8 @@
 
     ### set package settings
     bindcraft_folder = os.path.dirname(os.path.realpath(__file__))
-    advanced_settings["af_params_dir"] = bindcraft_folder
-    advanced_settings["dssp_path"] = os.path.join(bindcraft_folder, "functions/dssp")
-    advanced_settings["dalphaball_path"] = os.path.join(
-        bindcraft_folder, "functions/DAlphaBall.gcc"
+    advanced_settings = perform_advanced_settings_check(
+        advanced_settings, bindcraft_folder
     )
 
     ### generate directories, design path names can be found within the function
@@ -898,7 +825,6 @@
     script_start_time = time.time()
     trajectory_n = 1
     accepted_designs = 0
-    rejected_designs = 0
 
     ### start design loop
     while True:
@@ -954,10 +880,7 @@
                 final_csv,
                 multimer_validation,
             )
-            if num_mpnn_designs == 0:
-                rejected_designs += 1
-            else:
-                accepted_designs += num_mpnn_designs
+            accepted_designs += num_mpnn_designs
 
         # analyse the rejection rate of trajectories to see if we need to readjust the design weights
         if (
@@ -971,357 +894,6 @@
                 )
                 print("Script execution stopping...")
                 break
-=======
-    design_name = target_settings["binder_name"] + "_l" + str(length) + "_s"+ str(seed)
-    trajectory_dirs = ["Trajectory", "Trajectory/Relaxed", "Trajectory/LowConfidence", "Trajectory/Clashing"]
-    trajectory_exists = any(os.path.exists(os.path.join(design_paths[trajectory_dir], design_name + ".pdb")) for trajectory_dir in trajectory_dirs)
-
-    if not trajectory_exists:
-        print("Starting trajectory: "+design_name)
-
-        ### Begin binder hallucination
-        trajectory = binder_hallucination(design_name, target_settings["starting_pdb"], target_settings["chains"],
-                                            target_settings["target_hotspot_residues"], length, seed, helicity_value,
-                                            design_models, advanced_settings, design_paths, failure_csv)
-        trajectory_metrics = copy_dict(trajectory.aux["log"]) # contains plddt, ptm, i_ptm, pae, i_pae
-        trajectory_pdb = os.path.join(design_paths["Trajectory"], design_name + ".pdb")
-
-        # round the metrics to two decimal places
-        trajectory_metrics = {k: round(v, 2) if isinstance(v, float) else v for k, v in trajectory_metrics.items()}
-
-        # time trajectory
-        trajectory_time = time.time() - trajectory_start_time
-        trajectory_time_text = f"{'%d hours, %d minutes, %d seconds' % (int(trajectory_time // 3600), int((trajectory_time % 3600) // 60), int(trajectory_time % 60))}"
-        print("Starting trajectory took: "+trajectory_time_text)
-        print("")
-
-        # Proceed if there is no trajectory termination signal
-        if trajectory_metrics['terminate'] == "":
-            # Relax binder to calculate statistics
-            trajectory_relaxed = os.path.join(design_paths["Trajectory/Relaxed"], design_name + ".pdb")
-            pr_relax(trajectory_pdb, trajectory_relaxed)
-
-            # define binder chain, placeholder in case multi-chain parsing in ColabDesign gets changed
-            binder_chain = "B"
-
-            # Calculate clashes before and after relaxation
-            num_clashes_trajectory = calculate_clash_score(trajectory_pdb)
-            num_clashes_relaxed = calculate_clash_score(trajectory_relaxed)
-
-            # secondary structure content of starting trajectory binder and interface
-            trajectory_alpha, trajectory_beta, trajectory_loops, trajectory_alpha_interface, trajectory_beta_interface, trajectory_loops_interface, trajectory_i_plddt, trajectory_ss_plddt = calc_ss_percentage(trajectory_pdb, advanced_settings, binder_chain)
-
-            # analyze interface scores for relaxed af2 trajectory
-            trajectory_interface_scores, trajectory_interface_AA, trajectory_interface_residues = score_interface(trajectory_relaxed, binder_chain)
-
-            # starting binder sequence
-            trajectory_sequence = trajectory.get_seq(get_best=True)[0]
-
-            # analyze sequence
-            traj_seq_notes = validate_design_sequence(trajectory_sequence, num_clashes_relaxed, advanced_settings)
-
-            # target structure RMSD compared to input PDB
-            trajectory_target_rmsd = target_pdb_rmsd(trajectory_pdb, target_settings["starting_pdb"], target_settings["chains"])
-
-            # save trajectory statistics into CSV
-            trajectory_data = [design_name, advanced_settings["design_algorithm"], length, seed, helicity_value, target_settings["target_hotspot_residues"], trajectory_sequence, trajectory_interface_residues, 
-                                trajectory_metrics['plddt'], trajectory_metrics['ptm'], trajectory_metrics['i_ptm'], trajectory_metrics['pae'], trajectory_metrics['i_pae'],
-                                trajectory_i_plddt, trajectory_ss_plddt, num_clashes_trajectory, num_clashes_relaxed, trajectory_interface_scores['binder_score'],
-                                trajectory_interface_scores['surface_hydrophobicity'], trajectory_interface_scores['interface_sc'], trajectory_interface_scores['interface_packstat'],
-                                trajectory_interface_scores['interface_dG'], trajectory_interface_scores['interface_dSASA'], trajectory_interface_scores['interface_dG_SASA_ratio'],
-                                trajectory_interface_scores['interface_fraction'], trajectory_interface_scores['interface_hydrophobicity'], trajectory_interface_scores['interface_nres'], trajectory_interface_scores['interface_interface_hbonds'],
-                                trajectory_interface_scores['interface_hbond_percentage'], trajectory_interface_scores['interface_delta_unsat_hbonds'], trajectory_interface_scores['interface_delta_unsat_hbonds_percentage'],
-                                trajectory_alpha_interface, trajectory_beta_interface, trajectory_loops_interface, trajectory_alpha, trajectory_beta, trajectory_loops, trajectory_interface_AA, trajectory_target_rmsd, 
-                                trajectory_time_text, traj_seq_notes, settings_file, filters_file, advanced_file]
-            insert_data(trajectory_csv, trajectory_data)
-            
-            if advanced_settings["enable_mpnn"]:
-                # initialise MPNN counters
-                mpnn_n = 1
-                accepted_mpnn = 0
-                mpnn_dict = {}
-                design_start_time = time.time()
-
-                ### MPNN redesign of starting binder
-                mpnn_trajectories = mpnn_gen_sequence(trajectory_pdb, binder_chain, trajectory_interface_residues, advanced_settings)
-                existing_mpnn_sequences = set(pd.read_csv(mpnn_csv, usecols=['Sequence'])['Sequence'].values)
-
-                # create set of MPNN sequences with allowed amino acid composition
-                restricted_AAs = set(aa.strip().upper() for aa in advanced_settings["omit_AAs"].split(',')) if advanced_settings["force_reject_AA"] else set()
-
-                mpnn_sequences = sorted({
-                    mpnn_trajectories['seq'][n][-length:]: {
-                        'seq': mpnn_trajectories['seq'][n][-length:],
-                        'score': mpnn_trajectories['score'][n],
-                        'seqid': mpnn_trajectories['seqid'][n]
-                    } for n in range(advanced_settings["num_seqs"])
-                    if (not restricted_AAs or not any(aa in mpnn_trajectories['seq'][n][-length:].upper() for aa in restricted_AAs))
-                    and mpnn_trajectories['seq'][n][-length:] not in existing_mpnn_sequences
-                }.values(), key=lambda x: x['score'])
-
-                del existing_mpnn_sequences
-  
-                # check whether any sequences are left after amino acid rejection and duplication check, and if yes proceed with prediction
-                if mpnn_sequences:
-                    # add optimisation for increasing recycles if trajectory is beta sheeted
-                    if advanced_settings["optimise_beta"] and float(trajectory_beta) > 15:
-                        advanced_settings["num_recycles_validation"] = advanced_settings["optimise_beta_recycles_valid"]
-
-                    ### Compile prediction models once for faster prediction of MPNN sequences
-                    clear_mem()
-                    # compile complex prediction model
-                    complex_prediction_model = mk_afdesign_model(protocol="binder", num_recycles=advanced_settings["num_recycles_validation"], data_dir=advanced_settings["af_params_dir"], 
-                                                                use_multimer=multimer_validation)
-                    complex_prediction_model.prep_inputs(pdb_filename=target_settings["starting_pdb"], chain=target_settings["chains"], binder_len=length, rm_target_seq=advanced_settings["rm_template_seq_predict"],
-                                                        rm_target_sc=advanced_settings["rm_template_sc_predict"])
-
-                    # compile binder monomer prediction model
-                    binder_prediction_model = mk_afdesign_model(protocol="hallucination", use_templates=False, initial_guess=False, 
-                                                                use_initial_atom_pos=False, num_recycles=advanced_settings["num_recycles_validation"], 
-                                                                data_dir=advanced_settings["af_params_dir"], use_multimer=multimer_validation)
-                    binder_prediction_model.prep_inputs(length=length)
-
-                    # iterate over designed sequences        
-                    for mpnn_sequence in mpnn_sequences:
-                        mpnn_time = time.time()
-
-                        # generate mpnn design name numbering
-                        mpnn_design_name = design_name + "_mpnn" + str(mpnn_n)
-                        mpnn_score = round(mpnn_sequence['score'],2)
-                        mpnn_seqid = round(mpnn_sequence['seqid'],2)
-
-                        # add design to dictionary
-                        mpnn_dict[mpnn_design_name] = {'seq': mpnn_sequence['seq'], 'score': mpnn_score, 'seqid': mpnn_seqid}
-
-                        # save fasta sequence
-                        if advanced_settings["save_mpnn_fasta"] is True:
-                            save_fasta(mpnn_design_name, mpnn_sequence['seq'], design_paths)
-                        
-                        ### Predict mpnn redesigned binder complex using masked templates
-                        mpnn_complex_statistics, pass_af2_filters = masked_binder_predict(complex_prediction_model,
-                                                                                        mpnn_sequence['seq'], mpnn_design_name,
-                                                                                        target_settings["starting_pdb"], target_settings["chains"],
-                                                                                        length, trajectory_pdb, prediction_models, advanced_settings,
-                                                                                        filters, design_paths, failure_csv)
-
-                        # if AF2 filters are not passed then skip the scoring
-                        if not pass_af2_filters:
-                            print(f"Base AF2 filters not passed for {mpnn_design_name}, skipping interface scoring")
-                            mpnn_n += 1
-                            continue
-
-                        # calculate statistics for each model individually
-                        for model_num in prediction_models:
-                            mpnn_design_pdb = os.path.join(design_paths["MPNN"], f"{mpnn_design_name}_model{model_num+1}.pdb")
-                            mpnn_design_relaxed = os.path.join(design_paths["MPNN/Relaxed"], f"{mpnn_design_name}_model{model_num+1}.pdb")
-
-                            if os.path.exists(mpnn_design_pdb):
-                                # Calculate clashes before and after relaxation
-                                num_clashes_mpnn = calculate_clash_score(mpnn_design_pdb)
-                                num_clashes_mpnn_relaxed = calculate_clash_score(mpnn_design_relaxed)
-
-                                # analyze interface scores for relaxed af2 trajectory
-                                mpnn_interface_scores, mpnn_interface_AA, mpnn_interface_residues = score_interface(mpnn_design_relaxed, binder_chain)
-
-                                # secondary structure content of starting trajectory binder
-                                mpnn_alpha, mpnn_beta, mpnn_loops, mpnn_alpha_interface, mpnn_beta_interface, mpnn_loops_interface, mpnn_i_plddt, mpnn_ss_plddt = calc_ss_percentage(mpnn_design_pdb, advanced_settings, binder_chain)
-                                
-                                # unaligned RMSD calculate to determine if binder is in the designed binding site
-                                rmsd_site = unaligned_rmsd(trajectory_pdb, mpnn_design_pdb, binder_chain, binder_chain)
-
-                                # calculate RMSD of target compared to input PDB
-                                target_rmsd = target_pdb_rmsd(mpnn_design_pdb, target_settings["starting_pdb"], target_settings["chains"])
-
-                                # add the additional statistics to the mpnn_complex_statistics dictionary
-                                mpnn_complex_statistics[model_num+1].update({
-                                    'i_pLDDT': mpnn_i_plddt,
-                                    'ss_pLDDT': mpnn_ss_plddt,
-                                    'Unrelaxed_Clashes': num_clashes_mpnn,
-                                    'Relaxed_Clashes': num_clashes_mpnn_relaxed,
-                                    'Binder_Energy_Score': mpnn_interface_scores['binder_score'],
-                                    'Surface_Hydrophobicity': mpnn_interface_scores['surface_hydrophobicity'],
-                                    'ShapeComplementarity': mpnn_interface_scores['interface_sc'],
-                                    'PackStat': mpnn_interface_scores['interface_packstat'],
-                                    'dG': mpnn_interface_scores['interface_dG'],
-                                    'dSASA': mpnn_interface_scores['interface_dSASA'], 
-                                    'dG/dSASA': mpnn_interface_scores['interface_dG_SASA_ratio'],
-                                    'Interface_SASA_%': mpnn_interface_scores['interface_fraction'],
-                                    'Interface_Hydrophobicity': mpnn_interface_scores['interface_hydrophobicity'],
-                                    'n_InterfaceResidues': mpnn_interface_scores['interface_nres'],
-                                    'n_InterfaceHbonds': mpnn_interface_scores['interface_interface_hbonds'],
-                                    'InterfaceHbondsPercentage': mpnn_interface_scores['interface_hbond_percentage'],
-                                    'n_InterfaceUnsatHbonds': mpnn_interface_scores['interface_delta_unsat_hbonds'],
-                                    'InterfaceUnsatHbondsPercentage': mpnn_interface_scores['interface_delta_unsat_hbonds_percentage'],
-                                    'InterfaceAAs': mpnn_interface_AA,
-                                    'Interface_Helix%': mpnn_alpha_interface,
-                                    'Interface_BetaSheet%': mpnn_beta_interface,
-                                    'Interface_Loop%': mpnn_loops_interface,
-                                    'Binder_Helix%': mpnn_alpha,
-                                    'Binder_BetaSheet%': mpnn_beta,
-                                    'Binder_Loop%': mpnn_loops,
-                                    'Hotspot_RMSD': rmsd_site,
-                                    'Target_RMSD': target_rmsd
-                                })
-
-                                # save space by removing unrelaxed predicted mpnn complex pdb?
-                                if advanced_settings["remove_unrelaxed_complex"]:
-                                    os.remove(mpnn_design_pdb)
-
-                        # calculate complex averages
-                        mpnn_complex_averages = calculate_averages(mpnn_complex_statistics, handle_aa=True)
-                        
-                        ### Predict binder alone in single sequence mode
-                        binder_statistics = predict_binder_alone(binder_prediction_model, mpnn_sequence['seq'], mpnn_design_name, length,
-                                                                trajectory_pdb, binder_chain, prediction_models, advanced_settings, design_paths)
-
-                        # extract RMSDs of binder to the original trajectory
-                        for model_num in prediction_models:
-                            mpnn_binder_pdb = os.path.join(design_paths["MPNN/Binder"], f"{mpnn_design_name}_model{model_num+1}.pdb")
-
-                            if os.path.exists(mpnn_binder_pdb):
-                                rmsd_binder = unaligned_rmsd(trajectory_pdb, mpnn_binder_pdb, binder_chain, "A")
-
-                            # append to statistics
-                            binder_statistics[model_num+1].update({
-                                    'Binder_RMSD': rmsd_binder
-                                })
-
-                            # save space by removing binder monomer models?
-                            if advanced_settings["remove_binder_monomer"]:
-                                os.remove(mpnn_binder_pdb)
-
-                        # calculate binder averages
-                        binder_averages = calculate_averages(binder_statistics)
-
-                        # analyze sequence to make sure there are no cysteins and it contains residues that absorb UV for detection
-                        seq_notes = validate_design_sequence(mpnn_sequence['seq'], mpnn_complex_averages.get('Relaxed_Clashes', None), advanced_settings)
-
-                        # measure time to generate design
-                        mpnn_end_time = time.time() - mpnn_time
-                        elapsed_mpnn_text = f"{'%d hours, %d minutes, %d seconds' % (int(mpnn_end_time // 3600), int((mpnn_end_time % 3600) // 60), int(mpnn_end_time % 60))}"
-
-
-                        # Insert statistics about MPNN design into CSV, will return None if corresponding model does note exist
-                        model_numbers = range(1, 6)
-                        statistics_labels = ['pLDDT', 'pTM', 'i_pTM', 'pAE', 'i_pAE', 'i_pLDDT', 'ss_pLDDT', 'Unrelaxed_Clashes', 'Relaxed_Clashes', 'Binder_Energy_Score', 'Surface_Hydrophobicity',
-                                            'ShapeComplementarity', 'PackStat', 'dG', 'dSASA', 'dG/dSASA', 'Interface_SASA_%', 'Interface_Hydrophobicity', 'n_InterfaceResidues', 'n_InterfaceHbonds', 'InterfaceHbondsPercentage',
-                                            'n_InterfaceUnsatHbonds', 'InterfaceUnsatHbondsPercentage', 'Interface_Helix%', 'Interface_BetaSheet%', 'Interface_Loop%', 'Binder_Helix%',
-                                            'Binder_BetaSheet%', 'Binder_Loop%', 'InterfaceAAs', 'Hotspot_RMSD', 'Target_RMSD']
-
-                        # Initialize mpnn_data with the non-statistical data
-                        mpnn_data = [mpnn_design_name, advanced_settings["design_algorithm"], length, seed, helicity_value, target_settings["target_hotspot_residues"], mpnn_sequence['seq'], mpnn_interface_residues, mpnn_score, mpnn_seqid]
-
-                        # Add the statistical data for mpnn_complex
-                        for label in statistics_labels:
-                            mpnn_data.append(mpnn_complex_averages.get(label, None))
-                            for model in model_numbers:
-                                mpnn_data.append(mpnn_complex_statistics.get(model, {}).get(label, None))
-
-                        # Add the statistical data for binder
-                        for label in ['pLDDT', 'pTM', 'pAE', 'Binder_RMSD']:  # These are the labels for binder alone
-                            mpnn_data.append(binder_averages.get(label, None))
-                            for model in model_numbers:
-                                mpnn_data.append(binder_statistics.get(model, {}).get(label, None))
-
-                        # Add the remaining non-statistical data
-                        mpnn_data.extend([elapsed_mpnn_text, seq_notes, settings_file, filters_file, advanced_file])
-
-                        # insert data into csv
-                        insert_data(mpnn_csv, mpnn_data)
-
-                        # find best model number by pLDDT
-                        plddt_values = {i: mpnn_data[i] for i in range(11, 15) if mpnn_data[i] is not None}
-
-                        # Find the key with the highest value
-                        highest_plddt_key = int(max(plddt_values, key=plddt_values.get))
-
-                        # Output the number part of the key
-                        best_model_number = highest_plddt_key - 10
-                        best_model_pdb = os.path.join(design_paths["MPNN/Relaxed"], f"{mpnn_design_name}_model{best_model_number}.pdb")
-
-                        # run design data against filter thresholds
-                        filter_conditions = check_filters(mpnn_data, design_labels, filters)
-                        if filter_conditions == True:
-                            print(mpnn_design_name+" passed all filters")
-                            accepted_mpnn += 1
-                            accepted_designs += 1
-                            
-                            # copy designs to accepted folder
-                            shutil.copy(best_model_pdb, design_paths["Accepted"])
-
-                            # insert data into final csv
-                            final_data = [''] + mpnn_data
-                            insert_data(final_csv, final_data)
-
-                            # copy animation from accepted trajectory
-                            if advanced_settings["save_design_animations"]:
-                                accepted_animation = os.path.join(design_paths["Accepted/Animation"], f"{design_name}.html")
-                                if not os.path.exists(accepted_animation):
-                                    shutil.copy(os.path.join(design_paths["Trajectory/Animation"], f"{design_name}.html"), accepted_animation)
-
-                            # copy plots of accepted trajectory
-                            plot_files = os.listdir(design_paths["Trajectory/Plots"])
-                            plots_to_copy = [f for f in plot_files if f.startswith(design_name) and f.endswith('.png')]
-                            for accepted_plot in plots_to_copy:
-                                source_plot = os.path.join(design_paths["Trajectory/Plots"], accepted_plot)
-                                target_plot = os.path.join(design_paths["Accepted/Plots"], accepted_plot)
-                                if not os.path.exists(target_plot):
-                                    shutil.copy(source_plot, target_plot)
-
-                        else:
-                            print(f"Unmet filter conditions for {mpnn_design_name}")
-                            failure_df = pd.read_csv(failure_csv)
-                            special_prefixes = ('Average_', '1_', '2_', '3_', '4_', '5_')
-                            incremented_columns = set()
-
-                            for column in filter_conditions:
-                                base_column = column
-                                for prefix in special_prefixes:
-                                    if column.startswith(prefix):
-                                        base_column = column.split('_', 1)[1]
-
-                                if base_column not in incremented_columns:
-                                    failure_df[base_column] = failure_df[base_column] + 1
-                                    incremented_columns.add(base_column)
-
-                            failure_df.to_csv(failure_csv, index=False)
-                            shutil.copy(best_model_pdb, design_paths["Rejected"])
-                        
-                        # increase MPNN design number
-                        mpnn_n += 1
-
-                        # if enough mpnn sequences of the same trajectory pass filters then stop
-                        if accepted_mpnn >= advanced_settings["max_mpnn_sequences"]:
-                            break
-
-                    if accepted_mpnn >= 1:
-                        print("Found "+str(accepted_mpnn)+" MPNN designs passing filters")
-                        print("")
-                    else:
-                        print("No accepted MPNN designs found for this trajectory.")
-                        print("")
-
-                else:
-                    print('Duplicate MPNN designs sampled with different trajectory, skipping current trajectory optimisation')
-                    print("")
-
-                # save space by removing unrelaxed design trajectory PDB
-                if advanced_settings["remove_unrelaxed_trajectory"]:
-                    os.remove(trajectory_pdb)
-
-                # measure time it took to generate designs for one trajectory
-                design_time = time.time() - design_start_time
-                design_time_text = f"{'%d hours, %d minutes, %d seconds' % (int(design_time // 3600), int((design_time % 3600) // 60), int(design_time % 60))}"
-                print("Design and validation of trajectory "+design_name+" took: "+design_time_text)
-
-            # analyse the rejection rate of trajectories to see if we need to readjust the design weights
-            if trajectory_n >= advanced_settings["start_monitoring"] and advanced_settings["enable_rejection_check"]:
-                acceptance = accepted_designs / trajectory_n
-                if not acceptance >= advanced_settings["acceptance_rate"]:
-                    print("The ratio of successful designs is lower than defined acceptance rate! Consider changing your design settings!")
-                    print("Script execution stopping...")
-                    break
->>>>>>> 11637133
 
         # increase trajectory number
         trajectory_n += 1
