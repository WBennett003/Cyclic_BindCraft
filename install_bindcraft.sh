--- conflicted
+++ resolved
@@ -6,7 +6,7 @@
 ################## specify conda/mamba folder, and installation folder for git repositories, and whether to use mamba or $pkg_manager
 # Default value for pkg_manager
 pkg_manager='conda'
-cuda='12.4'
+cuda=''  # 12.4 works in practice
 
 # Define the short and long options
 OPTIONS=p:c:
@@ -89,9 +89,6 @@
     exit 1
 fi
 
-# Downgrade flax to make jax work again
-$pkg_manager install -p "${CONDA_BASE}/envs/BindCraft" 'flax=0.9.0'
-
 # install ColabDesign
 echo -e "Installing ColabDesign\n"
 pip3 install git+https://github.com/sokrypton/ColabDesign.git --no-deps || { echo -e "Error: Failed to install ColabDesign"; exit 1; }
@@ -130,16 +127,8 @@
 echo -e "$pkg_manager cleaned up\n"
 
 ################## finish script
-<<<<<<< HEAD
 t=$SECONDS
-printf "Finished setting up BindCraft environment\n"
-printf "Activate environment using command: \"$pkg_manager activate BindCraft\""
-printf "\n"
-printf "Installation took $(($t / 3600)) hours, $((($t / 60) % 60)) minutes and $(($t % 60)) seconds."
-=======
-t=$SECONDS 
 echo -e "Successfully finished BindCraft installation!\n"
 echo -e "Activate environment using command: \"$pkg_manager activate BindCraft\""
 echo -e "\n"
-echo -e "Installation took $(($t / 3600)) hours, $((($t / 60) % 60)) minutes and $(($t % 60)) seconds."
->>>>>>> 11637133
+echo -e "Installation took $(($t / 3600)) hours, $((($t / 60) % 60)) minutes and $(($t % 60)) seconds."